--- conflicted
+++ resolved
@@ -131,7 +131,6 @@
 
 At-least-once separation needs to be tackled in concert with [RFC 36: Encoding Side Effect Lifecycles as Subgraphs](https://github.com/bevyengine/rfcs/pull/36), as it relies on the side effect API to provide an ergonomic interface to these concepts.
 
-<<<<<<< HEAD
 ### Causal ties
 
 Causal ties add two small complications to the scheduler.
@@ -195,20 +194,6 @@
 
 We cannot simply restate this as `A.before(B)` and `B.before(C)`: schedules produced by this will meet the requirements, but be overly strict, breaking our ability to express logic in important ways.
 This will force *all* of the separating systems to run before any of the "after" systems can start, making non-trivial chains impossible.
-=======
-This algorithm is a restatement of the existing approach, as added in [Bevy #1144](https://github.com/bevyengine/bevy/pull/1144) and found in the [bevy_ecs/schedule](https://github.com/bevyengine/bevy/tree/v0.5.0/crates/bevy_ecs/src/schedule) module.
-It is provided here to establish a foundation on which we can build other ordering constraints.
-
-Based on the `.before` and `.after` constraints provided by the `SystemDescriptor` passed in by the end user, each system records the list of systems that must come after it in its `SystemSchedulingMetadata`: these are its **dependants**.
-Additionally, each system records the total number of systems that must come before it: these are its **dependencies**.
-
-Systems are allowed to run if:
-
-1. They are not incompatible with any currently running system due to the data that they must access.
-2. The current number of dependencies is 0.
-
-The parallel executor released in Bevy 0.5 runs systems in a straightforward and greedy fashion: if both of those conditions are true, the currently-checked system is immediately scheduled.
->>>>>>> 76b210b1
 
 Instead, we must track side effects.
 Each side effect is either in the `SideEffect::Clean` or `SideEffect::Dirty` state.
@@ -216,42 +201,17 @@
 When a system that consumes a side effect completes, that side effect moves to the `SideEffect::Clean` state.
 Systems which use a side effect cannot be started if that side-effect is in the `SideEffect::Dirty` state.
 
-<<<<<<< HEAD
 This solves the immediate scheduling problem, but does not tell us whether or not our schedule is unsatisfiable, and does not tell us when we must run our cleanup systems.
 The scheduler simply silently and nondeterministically hanging is not a great outcome!
-=======
-The dependency graph for strict-ordering constraints can be built once, upon schedule initialization.
-However, if-needed dependencies are more complex: they care about the actual data accesses involved, and so must be recomputed at the beginning of each parallel stage.
-Because the set of archetypes in the world cannot change during a parallel stage, this is safe to compute this ahead of time, rather than dynamically.
-
-The strategy for doing this is fairly straightforward:
-
-1. Convert all `SystemDescriptor` data into `SystemSchedulingMetadata`, which stores the constraints on a one-to-one basis.
-2. Compute and cache the dependency graph of the strict ordering constraints.
-3. Beginning from the strict-ordering dependency graph, check each if-needed dependency.
-4. If and only if the systems connected by an if-needed dependency are incompatible, add a temporary strict ordering edge between them.
-5. At the beginning of each parallel stage, reset the working dependency graph to the cached strict-ordering dependency graph.
->>>>>>> 76b210b1
 
 There are two options here:
 
-<<<<<<< HEAD
 - users manually add cleanup systems at the appropriate points, and we write and then run a complex special-cased verifier
   - critically, we need to make sure that the logic is never broken under *any* possible valid strategy
 - the scheduler automatically inserts cleanup systems where needed
   - this avoids the need to add causal ties automatically
   - this significantly improves the ordinary user experience by reducing errors and complexity
   - this *might* worsen performance over a hand-optimized schedule, as more cleanup systems may be added than is strictly needed (or they may be added at suboptimal times)
-=======
-At-least-once separation constraints affect both system scheduling and whether or not a system is enabled.
-These constraints capture an interaction between three kinds of systems: before-separation, after-separation and separating systems.
-
-If any before-separation and after-separation systems exist during the same parallel stage, a strict ordering dependency is added between all before-separation systems within that stage to all separating systems within that stage, and then to all after-separation systems within that stage.
-This is technically stricter than is needed, see **Rationale and Alternatives** for more discussion.
-
-If they exist within the same sequential stage, the constraint is verified through an in-order scan of the systems.
-If they exist across stage boundaries, the same in-order scan is applied, treating all parallel stages as if they were a single opaque unit.
->>>>>>> 76b210b1
 
 ### Schedules own systems
 
@@ -272,25 +232,6 @@
 
 This check (and panic) should be skipped for if-needed ordering constraints, as they should be minimally impairing since they are only intended to resolve ambiguities, rather than introduce logically-necessary constraints.
 
-### Causal ties
-
-After all `SystemDescriptors` are added to the schedule, any causal ties described within are converted to a single `CausalTies` graph data structure.
-
-This stores directed edges: from one upstream system to the corresponding downstream system.
-If a label is applied to more than one system, it will create an edge between each appropriate system.
-If the label for the upstream system is empty, it should be silently skipped, but if the label for the downstream system is empty the schedule should panic.
-This is because our high-level functionality will continue to behave correctly if a system that creates work to be handled is absent, but will break if a system that cleans up work is missing.
-
-Whenever run criteria are checked, the set of all systems which have `ShouldRun::Yes` during this schedule pass are compared to the set of upstream systems (those which have at least one outgoing edge) in the `CausalTies` struct.
-All systems that are immediately downstream of those systems have their `ShouldRun` state set to `Yes` as well.
-If the downstream system is not waiting to be scheduled in the *current or future* stages, the executor should panic (likely due to the system being added to an earlier stage).
-This process is repeated until no new changes occur.
-
-If this is implemented under the current `RunCriteria` design that includes looping information, that looping information should be propagated to downstream dependencies as well.
-In particular, if an upstream system is `YesAndLoop`, the downstream system becomes `YesAndLoop`.
-If the upstream system is `NoAndLoop`, the downstream system becomes either `NoAndLoop` or `YesAndLoop`, based on whether or not it was already set to run.
-This branching is much more complex to reason about and likely to be substantially slower, and is another reason to simplify the `RunCriteria` enum.
-
 ## Drawbacks
 
 1. This adds significant opt-in end-user complexity (especially for plugin authors) over the simple and explicit `.before` and `.after` that already exist or use of stages (or direct linear ordering).
@@ -301,31 +242,12 @@
 ### Why do we need to include causal ties as part of this RFC?
 
 Without causal-tie functionality, at-least-once separation can silently break when the separating system is disabled.
+If we select the "automatically schedule separating systems" approach, this can be cut and moved to its own RFC.
 
 ### Why don't we support more complex causal tie operations?
 
 Compelling use cases (other than the one created by at-least-once separation) have not been demonstrated.
 If and when those exist, we can add the functionality with APIs that map well to user intent.
-
-### Why not cache the new set of systems whose run criteria changed?
-
-Vector allocations are slow, but bit set comparisons and branchless mass assignments are fast.
-It's faster to repeat work here than verify if it needs to be done.
-
-At extremely high causal-tie graph depths and numbers of systems, the asymptotic performance gains may be worth it, but that seems unlikely in realistic scenarios.
-
-### How could we reduce the strictness of at-least-once-separation scheduling?
-
-The simple algorithm proposed above is, technically speaking, too strict.
-Lets mark our before-separation systems with `A`, our after-separation systems with `B`, and our separating systems with `S` so that `A` -> `S` -> `B`.
-
-Within a stage, `A` -> `S` -> `B` -> `A` -> `S` -> `B` is a valid order, but is ruled out by our simple ordering constraints.
-
-
-1. Separating systems are not scheduled in the ordinary fashion. Instead, they are held in reserve, and each separator type is stored in its own pool.
-2. After a before-separation system completes, one separating system of the appropriate flavor is added to the set of waiting systems. A strict-ordering dependency between the separating system and all after-separation systems is added to the working dependency graph.
-3. This ensures that the separating system runs 
-
 
 ## Prior art
 
